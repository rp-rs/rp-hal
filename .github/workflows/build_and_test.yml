--- conflicted
+++ resolved
@@ -6,7 +6,7 @@
     runs-on: ubuntu-20.04
     strategy:
       matrix:
-        features: ["", "--features eh1_0_alpha", "--features chrono"]
+        features: ["", "--features eh1_0_alpha", "--features chrono", "--features rp2040-e5"]
         mode: ["", "--release"]
     steps:
       - uses: actions/checkout@v2
@@ -25,52 +25,11 @@
         uses: actions-rs/cargo@v1
         with:
           command: build
-<<<<<<< HEAD
-          args: --workspace --examples
-      - run: echo "Debug examples built:" && ls target/thumbv6m-none-eabi/debug/examples/ |grep -v '-' |grep -v '\.d'
-      - run: rm target/thumbv6m-none-eabi/debug/examples/ -rf
-      - uses: actions-rs/cargo@v1
-        with:
-          command: build
-          args: --workspace --examples --features eh1_0_alpha
-      - run: echo "Debug eh1_0 examples built:" && ls target/thumbv6m-none-eabi/debug/examples/ |grep -v '-' |grep -v '\.d'
-      - run: rm target/thumbv6m-none-eabi/debug/examples/ -rf
-      - uses: actions-rs/cargo@v1
-        with:
-          command: build
-          args: --workspace --examples --features rp2040-e5
-      - run: echo "Debug rp2040-e5 examples built:" && ls target/thumbv6m-none-eabi/debug/examples/ |grep -v '-' |grep -v '\.d'
-      - run: rm target/thumbv6m-none-eabi/debug/examples/ -rf
-      - uses: actions-rs/cargo@v1
-        with:
-          command: build
-          args: --release --workspace --examples
-      - run: echo "Release examples built:" && ls target/thumbv6m-none-eabi/release/examples/ |grep -v '-' |grep -v '\.d'
-      - run: rm target/thumbv6m-none-eabi/release/examples/ -rf
-      - uses: actions-rs/cargo@v1
-        with:
-          command: build
-          args: --release --workspace --examples --features eh1_0_alpha
-      - run: echo "Release eh1_0 examples built:" && ls target/thumbv6m-none-eabi/release/examples/ |grep -v '-' |grep -v '\.d'
-      - run: rm target/thumbv6m-none-eabi/release/examples/ -rf
-      - uses: actions-rs/cargo@v1
-        with:
-          command: build
-          args: --release --workspace --examples --features rp2040-e5
-      - run: echo "Release rp2040-e5 examples built:" && ls target/thumbv6m-none-eabi/release/examples/ |grep -v '-' |grep -v '\.d'
-      - run: rm target/thumbv6m-none-eabi/release/examples/ -rf
-      - uses: actions-rs/cargo@v1
-        with:
-          command: test
-          args: --doc --target x86_64-unknown-linux-gnu
-      - uses: actions-rs/cargo@v1
-=======
           args: ${{ matrix.mode }} --workspace --examples ${{ matrix.features }}
       - name: "List built examples and clean"
         run: rm -vrf target/thumbv6m-none-eabi/*/examples/* | sed -e "s/removed '\(.*\)'/\1/" | xargs -l basename | grep -Ev '(-|\.d)'
       - name: "Test"
         uses: actions-rs/cargo@v1
->>>>>>> 97924089
         with:
           command: test
           args: --tests --target x86_64-unknown-linux-gnu ${{ matrix.features }}
