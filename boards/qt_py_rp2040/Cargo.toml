--- conflicted
+++ resolved
@@ -19,11 +19,7 @@
 [dev-dependencies]
 panic-halt= "0.2.0"
 embedded-hal ="0.2.5"
-<<<<<<< HEAD
-rp2040-boot2 = { version = "0.2.0" }
-=======
-rp2040-boot2 = "0.2"
->>>>>>> fad1dfa2
+rp2040-boot2 = "0.2.0"
 smart-leds = "0.3"
 nb = "1.0.0"
 pio = { git = "https://github.com/rp-rs/pio-rs.git", branch = "main" }
