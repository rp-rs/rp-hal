--- conflicted
+++ resolved
@@ -542,11 +542,7 @@
     /// other state machines of the same PIO block.
     ///
     /// The iterator's item are pairs of `(pin_number, pin_state)`.
-<<<<<<< HEAD
-    pub fn set_pins_with_iter(&mut self, pins: impl IntoIterator<Item = (u8, PinState)>) {
-=======
     pub fn set_pins(&mut self, pins: impl IntoIterator<Item = (u8, PinState)>) {
->>>>>>> 2eb7923e
         let saved_ctrl = self.sm.sm().sm_pinctrl.read();
         for (pin_num, pin_state) in pins {
             self.sm
@@ -573,11 +569,7 @@
     /// other state machines of the same PIO block.
     ///
     /// The iterator's item are pairs of `(pin_number, pin_dir)`.
-<<<<<<< HEAD
-    pub fn set_pindirs_with_iter(&mut self, pindirs: impl IntoIterator<Item = (u8, PinDir)>) {
-=======
     pub fn set_pindirs(&mut self, pindirs: impl IntoIterator<Item = (u8, PinDir)>) {
->>>>>>> 2eb7923e
         let saved_ctrl = self.sm.sm().sm_pinctrl.read();
         for (pinnum, pin_dir) in pindirs {
             self.sm
