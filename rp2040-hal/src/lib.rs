//! HAL for the RP2040 microcontroller
//!
//! This is an implementation of the [`embedded-hal`] traits for the RP2040 microcontroller
//! NOTE This HAL is still under active development. This API will remain volatile until 1.0.0

#![warn(missing_docs)]
#![no_std]
#![cfg_attr(feature = "embassy-traits", feature(generic_associated_types))]
#![cfg_attr(feature = "embassy-traits", feature(type_alias_impl_trait))]

extern crate cortex_m;
extern crate embedded_hal as hal;
extern crate nb;
pub use paste;

pub extern crate rp2040_pac as pac;

pub mod adc;
pub(crate) mod atomic_register_access;
pub mod clocks;
<<<<<<< HEAD
mod critical_section_impl;
=======
pub mod dma;
>>>>>>> 9d56062e
pub mod gpio;
pub mod i2c;
pub mod pio;
pub mod pll;
pub mod prelude;
pub mod pwm;
pub mod resets;
pub mod rom_data;
pub mod rosc;
pub mod rtc;
pub mod sio;
pub mod spi;
pub mod ssi;
pub mod timer;
pub mod typelevel;
pub mod uart;
pub mod usb;
pub mod watchdog;
pub mod xosc;<|MERGE_RESOLUTION|>--- conflicted
+++ resolved
@@ -18,11 +18,8 @@
 pub mod adc;
 pub(crate) mod atomic_register_access;
 pub mod clocks;
-<<<<<<< HEAD
 mod critical_section_impl;
-=======
 pub mod dma;
->>>>>>> 9d56062e
 pub mod gpio;
 pub mod i2c;
 pub mod pio;
