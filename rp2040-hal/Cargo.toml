[package]
name = "rp2040-hal"
version = "0.3.0"
authors = ["evan <evanmolder@gmail.com>"]
edition = "2018"
homepage = "https://github.com/rp-rs/rp-hal"
description = "A Rust Embeded-HAL impl for the rp2040 microcontroller"
license = "MIT OR Apache-2.0"

# See more keys and their definitions at https://doc.rust-lang.org/cargo/reference/manifest.html

[dependencies]
cortex-m = "0.7.2"
embedded-hal = { version = "0.2.5", features = ["unproven"] }
eh1_0_alpha = { version = "=1.0.0-alpha.6", package="embedded-hal", optional=true }
embedded-time = "0.12.0"
itertools = { version = "0.10.1", default-features = false }
nb = "1.0"
rp2040-pac = "0.2.0"
paste = "1.0"
pio = { git = "https://github.com/rp-rs/pio-rs.git", branch = "main" }
usb-device = "0.2.8"
vcell = "0.1"
void = { version = "1.0.2", default-features = false }
rand_core = "0.6.3"

futures = { version = "0.3", default-features = false, optional = true }

# namespaced features will let use use "dep:embassy-traits" in the features rather than using this
# trick of renaming the crate.
[dependencies.embassy_traits]
git = "https://github.com/embassy-rs/embassy"
rev = "3dcf899babff5b735b1f1a5a99a9005ce06f517f"
package = "embassy-traits"
optional = true

[dev-dependencies]
cortex-m-rt = "0.7"
panic-halt = "0.2.0"
<<<<<<< HEAD
rp2040-boot2 = "0.2.0"
=======
rp2040-boot2 = "0.2"
>>>>>>> fad1dfa2
hd44780-driver = "0.4.0"
pio-proc = { git = "https://github.com/rp-rs/pio-rs.git", branch = "main" }

[features]
rt = ["rp2040-pac/rt"]
embassy-traits = ["embassy_traits", "futures"]
<|MERGE_RESOLUTION|>--- conflicted
+++ resolved
@@ -37,11 +37,7 @@
 [dev-dependencies]
 cortex-m-rt = "0.7"
 panic-halt = "0.2.0"
-<<<<<<< HEAD
 rp2040-boot2 = "0.2.0"
-=======
-rp2040-boot2 = "0.2"
->>>>>>> fad1dfa2
 hd44780-driver = "0.4.0"
 pio-proc = { git = "https://github.com/rp-rs/pio-rs.git", branch = "main" }
 
